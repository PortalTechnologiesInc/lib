--- conflicted
+++ resolved
@@ -144,7 +144,6 @@
   }
 }
 ```
-<<<<<<< HEAD
 
 #### `CloseSubscription`
 
@@ -199,6 +198,4 @@
 ws.onclose = () => {
   console.log('WebSocket connection closed');
 };
-``` 
-=======
->>>>>>> 04237888
+``` 