use std::{io::Write, str::FromStr, sync::Arc};

use app::{
<<<<<<< HEAD
    AuthChallengeListener, CallbackError, CashuDirectListener, CashuRequestListener,
    ClosedRecurringPaymentListener, Mnemonic, PaymentRequestListener, PortalApp,
    RecurringPaymentRequest, RelayStatus, RelayStatusListener, RelayUrl, SinglePaymentRequest,
    auth::AuthChallengeEvent, db::PortalDB,
=======
    AuthChallengeListener, CallbackError, ClosedRecurringPaymentListener, Mnemonic,
    PaymentRequestListener, PaymentStatusNotifier, PortalApp, RecurringPaymentRequest, RelayStatus,
    RelayStatusListener, RelayUrl, SinglePaymentRequest, auth::AuthChallengeEvent, db::PortalDB,
>>>>>>> 7de15956
};
use nwc::nostr;
use portal::{
    nostr::nips::{nip19::ToBech32, nip47::PayInvoiceRequest},
    profile::Profile,
    protocol::{
        key_handshake::KeyHandshakeUrl,
        model::{
            auth::AuthResponseStatus,
            bindings::PublicKey,
            payment::{
                CashuDirectContentWithKey, CashuRequestContentWithKey, CashuResponseStatus,
                CloseRecurringPaymentResponse, PaymentResponseContent, PaymentStatus,
                RecurringPaymentResponseContent, RecurringPaymentStatus,
            },
        },
    },
};

struct LogRelayStatusChange;

#[async_trait::async_trait]
impl RelayStatusListener for LogRelayStatusChange {
    async fn on_relay_status_change(
        &self,
        relay_url: RelayUrl,
        status: RelayStatus,
    ) -> Result<(), CallbackError> {
        log::info!("Relay {:?} status changed: {:?}", relay_url.0, status);
        Ok(())
    }
}

struct ApproveLogin(Arc<PortalApp>);

#[async_trait::async_trait]
impl AuthChallengeListener for ApproveLogin {
    async fn on_auth_challenge(
        &self,
        event: AuthChallengeEvent,
    ) -> Result<AuthResponseStatus, CallbackError> {
        log::info!("Received auth challenge: {:?}", event);

        dbg!(self.0.fetch_profile(event.service_key).await);

        Ok(AuthResponseStatus::Approved {
            granted_permissions: vec![],
            session_token: String::from("ABC"),
        })
    }
}

struct ApprovePayment(Arc<nwc::NWC>);

#[async_trait::async_trait]
impl PaymentRequestListener for ApprovePayment {
    async fn on_single_payment_request(
        &self,
        event: SinglePaymentRequest,
        notifier: Arc<dyn PaymentStatusNotifier>,
    ) -> Result<(), CallbackError> {
        log::info!("Received single payment request: {:?}", event);

        notifier
            .notify(PaymentResponseContent {
                status: PaymentStatus::Approved,
                request_id: event.content.request_id.clone(),
            })
            .await?;

        let nwc = self.0.clone();
        tokio::task::spawn(async move {
            let payment_result = nwc
                .pay_invoice(PayInvoiceRequest {
                    id: None,
                    invoice: event.content.invoice,
                    amount: None,
                })
                .await;
            log::info!("Payment result: {:?}", payment_result);

            match payment_result {
                Ok(payment) => {
                    notifier
                        .notify(PaymentResponseContent {
                            status: PaymentStatus::Success {
                                preimage: Some(payment.preimage),
                            },
                            request_id: event.content.request_id,
                        })
                        .await
                        .unwrap();
                }
                Err(e) => {
                    log::error!("Payment failed: {:?}", e);
                    notifier
                        .notify(PaymentResponseContent {
                            status: PaymentStatus::Failed {
                                reason: Some(e.to_string()),
                            },
                            request_id: event.content.request_id,
                        })
                        .await
                        .unwrap();
                }
            }
        });

        Ok(())
    }

    async fn on_recurring_payment_request(
        &self,
        event: RecurringPaymentRequest,
    ) -> Result<RecurringPaymentResponseContent, CallbackError> {
        log::info!("Received recurring payment request: {:?}", event);
        Ok(RecurringPaymentResponseContent {
            status: RecurringPaymentStatus::Confirmed {
                subscription_id: "randomid".to_string(),
                authorized_amount: event.content.amount,
                authorized_currency: event.content.currency,
                authorized_recurrence: event.content.recurrence,
            },
            request_id: event.content.request_id,
        })
    }
}

struct LogClosedRecurringPayment;

#[async_trait::async_trait]
impl ClosedRecurringPaymentListener for LogClosedRecurringPayment {
    async fn on_closed_recurring_payment(
        &self,
        event: CloseRecurringPaymentResponse,
    ) -> Result<(), CallbackError> {
        log::warn!("Received closed recurring payment: {:?}", event);
        Ok(())
    }
}

struct LogCashuRequestListener;

#[async_trait::async_trait]
impl CashuRequestListener for LogCashuRequestListener {
    async fn on_cashu_request(
        &self,
        event: CashuRequestContentWithKey,
    ) -> Result<CashuResponseStatus, CallbackError> {
        log::info!("Received Cashu request: {:?}", event);
        // Always approve for test
        Ok(CashuResponseStatus::Success {
            token: "testtoken123".to_string(),
        })
    }
}

#[async_trait::async_trait]
impl CashuDirectListener for LogCashuRequestListener {
    async fn on_cashu_direct(&self, event: CashuDirectContentWithKey) -> Result<(), CallbackError> {
        log::info!("Received Cashu direct: {:?}", event);
        Ok(())
    }
}

#[tokio::main]
async fn main() -> Result<(), Box<dyn std::error::Error>> {
    env_logger::init();

    let mnemonic = Mnemonic::new(
        "mass derive myself benefit shed true girl orange family spawn device theme",
    )?;
    // let mnemonic = generate_mnemonic()?;
    let keypair = Arc::new(mnemonic.get_keypair()?);

    // Testing database so commented for now
    let nwc_str = std::env::var("CLI_NWC_URL").expect("CLI_NWC_URL is not set");
    let nwc = nwc::NWC::new(nwc_str.parse()?);

    log::info!(
        "Public key: {:?}",
        keypair.public_key().to_bech32().unwrap()
    );

    // let db = PortalDB::new(
    //     keypair.clone(),
    //     vec![
    //         "wss://relay.nostr.net".to_string(),
    //         "wss://relay.damus.io".to_string(),
    //     ],
    // )
    // .await?;

    // Testing database
    // let age_example = 1.to_string();
    // db.store("age".to_string(), &age_example).await?;
    // let age = db.read("age".to_string()).await?;
    // if age != age_example {
    //     // error
    //     log::error!("Failed to set or get value from database: {:?}", age);
    // }

    // let history = db.read_history("age".to_string()).await?;
    // log::info!("History of age: {:?}", history);

    let app = PortalApp::new(
        keypair,
        vec![
            "wss://relay.nostr.net".to_string(),
            "wss://relay.getportal.cc".to_string(),
<<<<<<< HEAD
            // "wss://relay.damus.io".to_string(),
=======
>>>>>>> 7de15956
        ],
        Arc::new(LogRelayStatusChange),
    )
    .await?;

    let _app = Arc::clone(&app);

    tokio::spawn(async move {
        _app.listen().await.unwrap();
    });

    // app.set_profile(Profile {
    //     name: Some("John Doe".to_string()),
    //     display_name: Some("John Doe".to_string()),
    //     picture: Some("https://tr.rbxcdn.com/180DAY-4d8c678185e70957c8f9b5ca267cd335/420/420/Image/Png/noFilter".to_string()),
    //     nip05: Some("john.doe@example.com".to_string()),
    // }).await?;
    // dbg!(
    //     app.fetch_profile(PublicKey(nostr::PublicKey::parse(
    //         "1e48492f5515d70e4fb40841894701cd97a35d7ea5bf93c84d2eac300ce4c25c"
    //     )?))
    //     .await?
    // );

    let _app = Arc::clone(&app);
    tokio::spawn(async move {
        _app.listen_for_auth_challenge(Arc::new(ApproveLogin(Arc::clone(&_app))))
            .await
            .unwrap();
    });

    let _app = Arc::clone(&app);
    tokio::spawn(async move {
        _app.listen_for_payment_request(Arc::new(ApprovePayment(Arc::new(nwc))))
            .await
            .unwrap();
    });

    let _app = Arc::clone(&app);
    tokio::spawn(async move {
        _app.listen_closed_recurring_payment(Arc::new(LogClosedRecurringPayment))
            .await
            .unwrap();
    });

<<<<<<< HEAD
    let _app = Arc::clone(&app);
    tokio::spawn(async move {
        _app.listen_cashu_direct(Arc::new(LogCashuRequestListener))
            .await
            .unwrap();
    });

    let _app = Arc::clone(&app);
    tokio::spawn(async move {
        _app.listen_cashu_requests(Arc::new(LogCashuRequestListener))
            .await
            .unwrap();
    });
=======
    // let _app = Arc::clone(&app);
    // tokio::spawn(async move {
    //     _app.register_nip05("phantomsto".to_owned()).await.unwrap();
    // });
>>>>>>> 7de15956

    // let _app = Arc::clone(&app);
    // tokio::spawn(async move {
    //     _app.register_nip05("phantomsto".to_owned()).await.unwrap();
    // });

    // let _app = Arc::clone(&app);
    // tokio::spawn(async move {
    //     let base_64_img = "/9j/4AAQSkZJRgABAQAAAQABAAD/2wCEAAkGBxMTEhUTExMVFRUWFxgYGRYXFxgYFhcXFhcXFxcXGBUYHSggGBooGxUVITEhJSkrLi4uFx8zODMtNygtLisBCgoKDg0OGhAQGy0mHyUwLS0rLS0tLS0tLS0tLS0tLS0tLS0tLS0tLS0tLS0tLS0tLS0tLS0tLS0tLS0tLS0tLf/AABEIAOEA4QMBIgACEQEDEQH/xAAcAAEAAQUBAQAAAAAAAAAAAAAABAECAwUGBwj/xAA/EAABAwIEAwUFBgQFBQEAAAABAAIRAyEEBRIxQVFhBiJxgZEHEzKhsRRCUsHR8CNy4fEzU2KCkhdUg5PSFf/EABoBAQADAQEBAAAAAAAAAAAAAAABAgMEBQb/xAApEQACAgICAQMDBAMAAAAAAAAAAQIRAyESMUEEE1EFIjIUI2GhM0Jx/9oADAMBAAIRAxEAPwD3FERAEREAREQBERAERYqlYBAZVY6qFEfWWP3iixTJhrKnv1E1pqUci3EmiuFeKgUCVUOTkOJsEUNtUhZ2VgVNkUZUVAVVSQEREAREQBERAEREAREQBERAEREAREQBEUXF1uA80BSviOA2UV9RYn1ViL1SUi0YmR9RGuUfVdZGLPka0SZVQsbSrwVKILwkoAkKSC6UBVoKqCpIMzKizsq8/VQ1cHKyZVonoo1GtwKkqxUIiIAiIgCIiAIiIAiIgCIiAIiICys/SCVpMTXvHqthmdWAB5/otBWqKk5UiYq2XOrSqsK1xr3ss7Khiy5uVs6a0TQVnpqG1ykMK0RBI1LM0qJrlXMqKyKtE0BCFhbWV+uyuUCAq3WqhUJMoQKyVVWRUuUzD1JHUKDqWShUgjrb1V0UZPREUgIiIAiIgCIiAIiIAiIgCIiA0ebv75C0mIdK2OY1Jceqh+6WGTbNMekQwy6ztbCylgVpaFlxN70ZWOWYOUIOusupXQaJzSqgXUVjoCmUXSJVyrVFzWq4uhZWNlH01NMztGFr1kDla5vKFbKrtE9mabq+VFD1mDlKZVovBVZ5KwFVmy0Rmzagqqx4cy0eCyKwCIiAIiIAiIgCIiAIiIAqONiqrVdp8z+z4d9QAE2aATElxjz32QM0eY4+nTMvdHRaTEdqKUwCuOzY4nEuLtUDbiLdFrz2cdv703XNKSvbNYRdLR6C3PqTvvLMzHA8bc15uzLKjdqgPTb5rcZfXqNgOFws+S8M6Ir5O1GJBKz+/G65enXJ8llqYs9f0RTNHj+DfnMA0d5RMT2pp0xc3XI5hin848Nlpa9EvMuJVlMq4HX4r2lBohjf1WuZ2/rVD3Q6OgPn4rS4WlQYZc2fFdPledYdsAQ30U+6ZPE/BJy/txEa2vbP+m3912+Bx7K7NTSucp4yjUs5rXA9ArMPT+yv1UyTSdu3l4KVIpKLR1YV7SsFOoHAOBsbyFlaVJFGeUmyxhXBaoyZtsN8I8FlWOh8IWRXICIiAIiIAiIgCIiAIiIAtH2zw3vMI9unVsR8Igg7y7aPVbxYMdRD6b2ni0/RAzx/tHiG4doDREDYcz/VcvorVnFgLnOF3Bh0sZxh1TmFu+19Nz6oYLmRbqs+W4E08HWw5BbUqF51RYhwGkSNuULmUYuWzfnLjo4epWptNnPB/G1ziwnxO46re5Rmxd3H7jZw2P8AVa9+S4uq4aab/dgXa5ugAxBBc6BCm5XlxbBeWgBsESCXOG2mPqmVR8E4pyfZ2mU0A8AhbGvk9psrOzNDTSbzN/Vb2oyGrOMb7N3Nro88x+FibbcVoMXVIsBf6dV6Zi8AxwhwMdN/VcRnmUajNJ7dAPeB+OZ2PIQpcUiqk5OjW0cub7p1ZzA6myNVWo7TTkmAxvF7ptDQbqIfsroD8PWpap0vZJEcww/F5Lf52yo/DUW0ma/dP1FjINi3SCBP3d/NaPIskxoeNbKpp6w4uqdxlODJLQ8zqPIC61jxowlKaZWnUfhnMc2oKlJ/wvbt4OHArvsnxnvae/BctmfZ2oalT3Y/hvdqDRJa2eIPj5LZdlsLUpnS8EEcIPkZ2WEqTtG/Jyjs7nK7MDRYDbp4dFOYoWFNrKdQV09GNGWIVTZUqOsolSs55hkdSdo4rZPRk1s6PCHuN8FmWlq57RpNHvK1OmBbvuDfqtphcS2o0PY4OadiDIPgQrqSfQcJJW0ZkRFYqEREAREQBERAEREAWLEnuO8D9FlWDHf4b/5SgZ53jmaahfaRxK02NzMGbHxhdRXoaiZUKplTTeFwzuzpx1RxFepVqGAHRwk29FsMpyY6mh1yb+A4ldE/CtaYAWbK2CS7yUJeEbN6Nvl9MCIFgpddW4VtpCpVqXXQtIyl2YABsufz3st70l9Mw/6jqt1WfB3WSjilX+GWpr7ked/YqtAw+mT4bLaYTMDbTQcTwtJ+a7Rxa+ZAPislGi0bABZPFb0zV5b7RqsJ717R7ym6mDxDmk+bd1K98wCNyOPFT6pHJRRhmkzF1LhRi3eyuGh21lMbZR6TNJWdrlaKKEDtHizSpOc27oho5k2E9FhY2o2gKbSPeuZYn8RbP7HRQu1GI1kUm8SNt9RsB6kFaP2gDENxNA0yWtYA5rmn7/wmfIR5q03SGGHOdE7G9kj9me979dQDVqPEjeZuF0Psupubhng7a7Dlz8FhyXNH16TmVILiwgnmYXQ9lcB7mgBxJLj5rPFBPIpR+DrzZpexLHPu1RuERF2nmBERAEREAREQBERAFEzWsGUXuM2adlLWl7WYosoEAAl5a2+waXNDj4wbDigZqS211GxFYASs2JqQCufzLFQFxZJUdOJWR8bjOqnZLU/g6z99x0+AtP1XHYvEl7gwGNRAnlJgldbi8aynpaIDWjSOgbYBUi62dUl0kdPhaghUrEcFy9LPWgQCplHP6brSFqsiozlikX5ixwGoenJa5uaiY48f6hberjmFh2iPJcXmTCWa27j5hUl8o1xrwzssFipELc0KgheZ5HnZBgrr8HmGoSrQmVy466Oge4K1zRwUNmJB2V4xFwFdyTOdoyl11jxFUtaTxAPqqzdafOsbAgHY3VSrNUx84mmY1fxGk9JiPmuox9FlVrtUEstPEGVzGSU/42qZ0iXfzOsB9PRdlgKYa0hggmSZ4uN7+an+BjdbI3ZzKw29wCYE/P5LrwFqMkoVZLqzg5wsNIhonlzMceq3C3xxpFM03KVsIiK5kEREAREQBERAEREAXO9t6rW0WBxd3qrAGtAOozPe5NABJXRLnu3jXfY6jmgd0SbD4ZGq52EbwhDNBjam65jHO1g9Ft6mJ1AOGxAtwEhaigCBWB4EEeELz8j2duLo0eFw8vMnZVzOoA4kEk8RJj05qlB13Exd39lZicM4iQQOV0ivktLJb0QKrxNi6/MqM3CuJ7pcP9zv1UqvhC1s2MG3GQFKw1AkyBabHpBur0h7r+Cbk+Hqn/EqEt/DO/iePgunfhG6Y25yuawdA8SLg7mNhE+qlHGy0gHgAL8ZEnrwTXRPuyNbj8IaD9TfhPyW4yrHAxC1TsTMg7cQfkegUXDA0q4Zwd8ispRfZaOXlpne0MQr2Y3vxKj0KUs3uoeCcTVcY2MegSLdFWk2dSa40zK53F3de5jV16gqYcQTsZE8eaiYt5lxaJIMcpn93WxhLRiynD1XkuoglwcHluxc0d6B1+q6/K8RUqENFNwPHU0tA5ySFG7A4WHVHnoB47H6ALtVvGHkzWSlRbSZAA5K5EWpmEREAREQBERAEREAREQBaztJg21cNVpvDiHNIholx5ADnK2asrUw5padiCD4FAeONxQDYdbSdBvN22347brI4yx7hs5oPjCgZpQdQrVqdURofLIEaqZJ06RytHksNbMSKRafiIsOIHguLJH7jeEtHKZnWfLtFv14rX5A91SuadSo4Esdpk21CDt4St7gsNreZAAGw/M9VJxeRtDg8tPMOG4PNXjJLRrDG5dM3OD7M030w9r3CYiHW2v85UnAdk2uaC+o8zOziALwLBaHBaWNLadWqwcmuIv4Kc3EvaIGIrAbjvkb/PdVo2/T5/kj4/swymwB1TvGoGai7mYgeQWm7WYBlBzWseR3CTe5MwJ+a6Wm1jhEuqSNgOJ3lx5qdhcha86qjQOhubbCVekmV9nIl9zPPckp4gy8lxZ/q+8QOHRdNldEvrsmSGif38h5LosfhAGugBoaIAi3itZ2ZgPeb9Dwvf63Wc5WmU48WjpgYBjiBvt1UGkxrAItJIPlz6rNiK7WNudVzxv1+qiVIsJJDiXA/h5j6rKK0Ry2bDQIJFuMf6iLD6eiw1qg1W3dA8wIk/RRX4xoaOMkkg8tr+Yso7a+p+oXB247mNXndbRMJuz0fsNQDcOCDOr8rQujUDIqIbRaB++H5KeutdGQREUgIiIAiIgCIiAIiIAiIgCIiA8d9rtQsxtJxDofS0gkANJa6SBxcQHCTt32jmuRNSQ47uOwF4HC69a9rGTGvhBUYzW+g7WIFw02fHleByXj7HEgX39fHxWWReSY9kzJKkOII4fsLpadVumDB8fzXH4R0OkEC9zPrdb+hWDgLHn06wVyy7s7MbTVMz4jDsgvaO6NjEaiN7clFbXkxpvy4zuAVsfdA6SXAAczsOEclLoYKnNoj93KjkdK5LyYsHXsC0AT0g+nLqtlcRN+vFYKTKYMDgJmLQFFxGaN0kg7WB5nkApbZV12yF2ozKGhg+8N+i12UYpzGvdtcWnhHDn4LXZviC50uv8AMf0WKhX7gPDYGePVSlo5pytmyq5mXOsLA/uVkON5OsBYcrn0WlbU098XkkEeUiyjV8SRJudhbba/nP0WqiYORt6OOMA8ST4ATEdF0fZOiHuYImN/P4VxeX0iSI2vfylem9nQyhSdXdYBuvwDRMfvmpk0tEKLZ6DlWNpPbpp1GPLbODXAlrhZwIBtBkKcvnHI86q03/aWucKjXF5n7wcdRYR+EgwvoujU1NDoiQDHKRK2jJSOn1fo36fi7tSReiIrHGEREAREQBERAEREAREQBERAantTmtPDYWrWq/CGkR+Ius1scZJhfOWFxIIlrRxt1JXpft5xp0YagNnF9Q9SzS1o6/G4+QXjGExRpP4wdx+apJ7o6lg/ZU/LOikAwAZG/Tw5LY4WoWmdxwHAdVqKlaxINiAd+vP5LHUxxhu8i3qbFYOFmMZ0dL/+qJvxnyKvGaSdMiIv1hcg/GyN7q6ni7kyY28f0Ue0arOzrnZnYmbOBHjG8jgOqgtxkwIt5COi0tfE3iRttvA5KgxYi9rb9R/dWWMq8lkrMXaha3Tw5pTqAMgjaJHL+hH0UKvW3E2gfPgobsSQ4G5iAR0CuoeDNyJlbEd4gc4noNiFHa7UY4SVir1pJDTY7fp5KdlODmDxn15KXpELZ1OQ4MAaj43/AD/RXdqs/Lh9npm33yNv5R+ai5hjHUqRg951m9P7LQNtHNYteT1/p3p1llyl0v7Nrk+H11aVL/Oq02f7XPAPyJX0iAvnXsZVa3G0KlQw1tQOJ4ACb+sL6Io1WvaHNIc03BBkHwK2w9FvrV84fFF6Ii1PECIiAIiIAiIgCIiAIiIAiIgPLfbpgJp4av8Ahc+mf/IA4H1px5rxDF0j4hfU3bDLaWJwtShVe1moS1xcBDxdpE9YXzNXBDnNO4JBjaQY/JY5NOz1/RVmxe0+0YMlqS1zCeP9gqY0FpIMhYKTtDyee62xqCo28FWvyedlxODaZoxWhXe+NhP6KVXwHIqE/DkK1pmJI97eZhZDWEC61rpV7ZUgmOxN/wB3WNr5SlhnHgtlh8vDb1DHIcT5KraRZRbdIuy3Bk3Pkuh1sw7BIknZo3PU8gtS3H6RDBFviNz5DYKFUrGSSSSeJuVk5HpYPp8nvJpf2ScXi3Pdqeb8ANh0H6rEyoowk7rMxUZ7np4caUVSRs8DXghel+z7tpQoU3UsTVFNpqfw3OnTLhLmkxDRaZPNeU0lCzatOgcpPqpw/kX+rqH6OTl3qj61Y8EAggg3BFwR4q5eMex7t6ynTODxdQNa29Go420zemSdoJkdCRwv7LTqBwBaQQbgi4I6FdbVHxadlyIigkIiIAiIgCLnc37cZfhgfeYqnI+6063eADZuvOs99uQktwmGkfjrEj0ptv6kJRFns6Er5qzP2uZpVBaKtOiD/lUwD/yeXEeULlcVn2KqT7zE13zvqqvM+N1NEcj6uxufYWkNVTEUmjq9v0laXFe0bLW6gMXSc4Aw0GZMWFl8ul073VfeRsppBSN/2lz2tiqr6tV5cXGQJOlomwA4AKHFp8FH1agDzCl4d3dHhHouJt2fWwxqaXHWtEVzJVKbNJlpI6cFdXEXCxsqc1ZX4OOfCT4zWzO7GO4R6LG7EuduAfkqWVZU8ij9JioqxjOIKkMe0bN9T+ijalQ1VNsovSYY7ZObiHcIb4D81YavEmT1UI1CqtBKq18m+Nwg/wBuJndXnZGDirWtAV4eqt/B2Qi3902ZWtWTUALqM6sqNjiVWjqjnjF1HskOcXX2H5LUPqSSfTwUnHYy2hvHf9FrwV1YY1s8D6x6tZJLHF3Xb/kkMet7lfa7G4YaaGJqMb+GQ5v/ABcCFzzCqly3s8M9By/2w5lTI1upVhxD6YafI0y2PQrtuz/trw1QhuKouoH8bT7yn5mA4enmvB5VFDRKbPsPLczo4hgfRqsqNPFjgfpspa+OcFj6lF2qlUfTdzY5zT6grscl9rWZ0IDqrcQzlWaNXlUZDvWVWi3I+lUXh3/XSv8A9lS/97v/AIVVBNo8gw258VKRFZGZQqgRFJLARVRQQS8L8DfA/UqTT280RccvyZ9f6T/FD/iK4jioJRFaBy+s/IuaqlEUsyj+JaVaqopRlIyU1nCoio+zrw9Byq1URVNl+RY3cqj1VFfyZf6kB+5QIi60fOZPyZfwRqIhmEOyIoJLVRERAloiID//2Q==";
    //     _app.register_img(byte_img.to_vec())
    //         .await
    //         .unwrap();
    // });

    // app.close_recurring_payment(
    //     portal::protocol::model::bindings::PublicKey(
    //         portal::nostr::PublicKey::from_str(
    //             "npub1ek206p7gwgqzgc6s7sfedmlu87cz9894jzzq0283t72lhz3uuxwsgn9stz",
    //         )
    //         .unwrap(),
    //     ),
    //     "randomid".to_string(),
    // )
    // .await?;

    println!("\nEnter the auth init URL:");
    std::io::stdout().flush()?;

    let mut key_handshake_url = String::new();
    std::io::stdin().read_line(&mut key_handshake_url)?;
    let url = KeyHandshakeUrl::from_str(key_handshake_url.trim())?;
    app.send_key_handshake(url).await?;

    tokio::time::sleep(std::time::Duration::from_secs(600)).await;

    Ok(())
}<|MERGE_RESOLUTION|>--- conflicted
+++ resolved
@@ -1,16 +1,10 @@
 use std::{io::Write, str::FromStr, sync::Arc};
 
 use app::{
-<<<<<<< HEAD
     AuthChallengeListener, CallbackError, CashuDirectListener, CashuRequestListener,
-    ClosedRecurringPaymentListener, Mnemonic, PaymentRequestListener, PortalApp,
-    RecurringPaymentRequest, RelayStatus, RelayStatusListener, RelayUrl, SinglePaymentRequest,
-    auth::AuthChallengeEvent, db::PortalDB,
-=======
-    AuthChallengeListener, CallbackError, ClosedRecurringPaymentListener, Mnemonic,
-    PaymentRequestListener, PaymentStatusNotifier, PortalApp, RecurringPaymentRequest, RelayStatus,
-    RelayStatusListener, RelayUrl, SinglePaymentRequest, auth::AuthChallengeEvent, db::PortalDB,
->>>>>>> 7de15956
+    ClosedRecurringPaymentListener, Mnemonic, PaymentRequestListener, PaymentStatusNotifier,
+    PortalApp, RecurringPaymentRequest, RelayStatus, RelayStatusListener, RelayUrl,
+    SinglePaymentRequest, auth::AuthChallengeEvent, db::PortalDB,
 };
 use nwc::nostr;
 use portal::{
@@ -221,10 +215,6 @@
         vec![
             "wss://relay.nostr.net".to_string(),
             "wss://relay.getportal.cc".to_string(),
-<<<<<<< HEAD
-            // "wss://relay.damus.io".to_string(),
-=======
->>>>>>> 7de15956
         ],
         Arc::new(LogRelayStatusChange),
     )
@@ -270,7 +260,6 @@
             .unwrap();
     });
 
-<<<<<<< HEAD
     let _app = Arc::clone(&app);
     tokio::spawn(async move {
         _app.listen_cashu_direct(Arc::new(LogCashuRequestListener))
@@ -284,12 +273,6 @@
             .await
             .unwrap();
     });
-=======
-    // let _app = Arc::clone(&app);
-    // tokio::spawn(async move {
-    //     _app.register_nip05("phantomsto".to_owned()).await.unwrap();
-    // });
->>>>>>> 7de15956
 
     // let _app = Arc::clone(&app);
     // tokio::spawn(async move {
