--- conflicted
+++ resolved
@@ -431,11 +431,7 @@
 
             for (alias_id, filter, subscription_id) in aliases_to_subscribe {
                 channel
-<<<<<<< HEAD
                     .subscribe_to(vec![url.clone()], subscription_id, filter)
-=======
-                    .subscribe_to(vec![url.clone()], alias_id.clone(), filter)
->>>>>>> 9e60a473
                     .await
                     .map_err(|e| ConversationError::Inner(Box::new(e)))?;
             }
@@ -527,7 +523,7 @@
                 }
             }
 
-            conv_state.aliases()
+            conv_state.aliases.clone()
         } else {
             vec![]
         };
@@ -535,24 +531,14 @@
         // Remove aliases
         for alias in aliases {
             if let Some(conv_state) = self.conversations.get(&alias) {
-                let alias_clone = alias.clone();
-<<<<<<< HEAD
-
-                if let Some(subscription_id) = conv_state.subscription_id.clone() {
+               if let Some(subscription_id) = conv_state.subscription_id.clone() {
                     channel
                         .unsubscribe(subscription_id.id().await)
                         .await
                         .map_err(|e| ConversationError::Inner(Box::new(e)))?;
                 }
-=======
-                channel
-                    .unsubscribe(alias_clone)
-                    .await
-                    .map_err(|e| ConversationError::Inner(Box::new(e)))?;
->>>>>>> 9e60a473
-
                 // Also remove the alias conversation state
-                self.conversations.remove(alias);
+                self.conversations.remove(&alias);
             }
         }
 
@@ -1218,6 +1204,15 @@
     Alias
 }
 
+impl ToString for InnerConversationState {
+    fn to_string(&self) -> String {
+        match self {
+            InnerConversationState::Standard(conversation) => conversation.to_string(),
+            InnerConversationState::Alias => "Alias".to_string(),
+        }
+    }
+}
+
 impl InnerConversationState {
     fn on_message(&mut self, message: ConversationMessage) -> Result<Response, ConversationError> {
         match self {
@@ -1323,13 +1318,8 @@
     }
 
     /// Get a reference to the aliases
-<<<<<<< HEAD
-    fn aliases(&self) -> Vec<ConversationId> {
-        self.aliases.clone()
-=======
-    fn aliases(&self) -> &[PortalId] {
+    fn aliases(&self) -> &[ConversationId] {
         &self.aliases
->>>>>>> 9e60a473
     }
 
     /// Get the relay URLs for this conversation
@@ -1428,28 +1418,6 @@
     }
 }
 
-<<<<<<< HEAD
-/// Empty conversation implementation for aliases that don't need actual conversation logic
-struct EmptyConversation;
-
-impl ToString for EmptyConversation {
-    fn to_string(&self) -> String {
-        "EmptyConversation".to_string()
-    }
-}
-
-impl Conversation for EmptyConversation {
-    fn on_message(&mut self, _message: ConversationMessage) -> Result<Response, ConversationError> {
-        Ok(Response::default())
-    }
-
-    fn is_expired(&self) -> bool {
-        false
-    }
-}
-
-=======
->>>>>>> 9e60a473
 type ConversationBox = Box<dyn Conversation + Send + Sync>;
 
 impl std::fmt::Debug for ConversationBox {
